--- conflicted
+++ resolved
@@ -3,15 +3,10 @@
 * C#
 * C++
 * [Java](java/Java.md)
-<<<<<<< HEAD
   * [Java Streams](java/streams-an-introduction.md)
-* JavaScript
-* Python
-=======
-    * [Java Reflection](java/JavaReflections.md)
+  * [Java Reflection](java/JavaReflections.md)
 * [JavaScript](javascript/Javascript.md)
 * [Python](python/introduction-to-python.md)
->>>>>>> c6197fd7
 * Ruby
 * Swift
 
